--- conflicted
+++ resolved
@@ -61,12 +61,6 @@
             for a in args {
                 instrs.extend(dewimplify_expr(a, params_num, result_map, id_map));
             }
-<<<<<<< HEAD
-            let temp = FunctionId::Idx(2);
-            
-=======
-
->>>>>>> 6080be2c
             instrs.push(wasm::Instr::Call(
                 *id_map.get(&func).expect("expected a function idx"), // pass function index from the map as a call parameter
             ));
