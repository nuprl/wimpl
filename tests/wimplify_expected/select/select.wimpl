<<<<<<< HEAD
s0: i32 = i32.add(
    i32.const 0, 
    i32.const 1)
// Materialization of constants is optimized away
// s1: i32 = i32.const 42

if (i32.const 5) { 
    s1: i32 = s0 } 
else { 
    s1: i32 = i32.const 42 
}

// drop s1 is optimized away
=======
module {
  func f0 () -> () {
    s0: i32 = i32.add(i32.const 0, i32.const 1)
    // Materialization of constants is optimized away
    // s1: i32 = i32.const 42
    if (i32.const 5) { s1: i32 = s0 } else { s1: i32 = i32.const 42 }
    // drop s1 is optimized away
    }
}
>>>>>>> 34bd040f
<|MERGE_RESOLUTION|>--- conflicted
+++ resolved
@@ -1,18 +1,3 @@
-<<<<<<< HEAD
-s0: i32 = i32.add(
-    i32.const 0, 
-    i32.const 1)
-// Materialization of constants is optimized away
-// s1: i32 = i32.const 42
-
-if (i32.const 5) { 
-    s1: i32 = s0 } 
-else { 
-    s1: i32 = i32.const 42 
-}
-
-// drop s1 is optimized away
-=======
 module {
   func f0 () -> () {
     s0: i32 = i32.add(i32.const 0, i32.const 1)
@@ -21,5 +6,4 @@
     if (i32.const 5) { s1: i32 = s0 } else { s1: i32 = i32.const 42 }
     // drop s1 is optimized away
     }
-}
->>>>>>> 34bd040f
+}